// Copyright 2018 The Moov Authors
// Use of this source code is governed by an Apache License
// license that can be found in the LICENSE file.

package main

import (
	"context"
	"crypto/tls"
	"flag"
	"fmt"
	"net/http"
	"os"
	"os/signal"
	"syscall"
	"time"

	"github.com/moov-io/auth/admin"
	"github.com/moov-io/paygate/internal/version"
	"github.com/moov-io/paygate/pkg/achclient"

	"github.com/go-kit/kit/log"
	"github.com/go-kit/kit/metrics/prometheus"
	"github.com/gorilla/mux"
	"github.com/mattn/go-sqlite3"
	stdprometheus "github.com/prometheus/client_golang/prometheus"
)

var (
	httpAddr = flag.String("http.addr", ":8080", "HTTP listen address")

	logger log.Logger

	// Prometheus Metrics
	internalServerErrors = prometheus.NewCounterFrom(stdprometheus.CounterOpts{
		Name: "http_errors",
		Help: "Count of how many 5xx errors we send out",
	}, nil)
	routeHistogram = prometheus.NewHistogramFrom(stdprometheus.HistogramOpts{
		Name: "http_response_duration_seconds",
		Help: "Histogram representing the http response durations",
	}, []string{"route"})
)

func main() {
	flag.Parse()

	logger = log.NewLogfmtLogger(os.Stderr)
	logger = log.With(logger, "ts", log.DefaultTimestampUTC)
	logger = log.With(logger, "caller", log.DefaultCaller)

<<<<<<< HEAD
	logger.Log("startup", fmt.Sprintf("Starting paygate server version %s", version.Version))

	// Create ACH client
	achClient := achclient.New("ach", logger)
	if err := achClient.Ping(); err != nil {
		panic(fmt.Sprintf("unable to ping ACH service: %v", err))
	} else {
		logger.Log("ach", "Pong successful to ACH service")
	}
=======
	// migrate database
	if sqliteVersion, _, _ := sqlite3.Version(); sqliteVersion != "" {
		logger.Log("main", fmt.Sprintf("sqlite version %s", sqliteVersion))
	}
	db, err := createSqliteConnection(getSqlitePath())
	if err != nil {
		logger.Log("main", err)
		os.Exit(1)
	}
	if err := migrate(db, logger); err != nil {
		logger.Log("main", err)
		os.Exit(1)
	}
	defer func() {
		if err := db.Close(); err != nil {
			logger.Log("main", err)
		}
	}()

	// Setup repositories
	customerRepo := &sqliteCustomerRepo{db, logger}
	depositoryRepo := &sqliteDepositoryRepo{db, logger}
	eventRepo := memEventRepo{}
>>>>>>> 0781a451

	// Create HTTP handler
	handler := mux.NewRouter()
	addCustomerRoutes(handler, customerRepo)
	addDepositoryRoutes(handler, depositoryRepo)
	addEventRoutes(handler, eventRepo)
	addGatewayRoutes(handler, memGatewayRepo{})
	addOriginatorRoutes(handler, memOriginatorRepo{})
	addPingRoute(handler)
	addTransfersRoute(handler, eventRepo, memTransferRepo{})

	// Listen for application termination.
	errs := make(chan error)
	go func() {
		c := make(chan os.Signal, 1)
		signal.Notify(c, syscall.SIGINT, syscall.SIGTERM)
		errs <- fmt.Errorf("%s", <-c)
	}()

	adminServer := admin.NewServer()
	go func() {
		logger.Log("admin", fmt.Sprintf("listening on %s", adminServer.BindAddr()))
		if err := adminServer.Listen(); err != nil {
			err = fmt.Errorf("problem starting admin http: %v", err)
			logger.Log("admin", err)
			errs <- err
		}
	}()
	defer adminServer.Shutdown()

	// Create main HTTP server
	serve := &http.Server{
		Addr:    *httpAddr,
		Handler: handler,
		TLSConfig: &tls.Config{
			InsecureSkipVerify:       false,
			PreferServerCipherSuites: true,
			MinVersion:               tls.VersionTLS12,
		},
		ReadTimeout:  30 * time.Second,
		WriteTimeout: 30 * time.Second,
		IdleTimeout:  60 * time.Second,
	}
	shutdownServer := func() {
		if err := serve.Shutdown(context.TODO()); err != nil {
			logger.Log("shutdown", err)
		}
	}
	defer shutdownServer()

	// Start main HTTP server
	go func() {
		logger.Log("transport", "HTTP", "addr", *httpAddr)
		if err := serve.ListenAndServe(); err != nil {
			logger.Log("main", err)
		}
	}()

	if err := <-errs; err != nil {
		logger.Log("exit", err)
	}
	os.Exit(0)
}<|MERGE_RESOLUTION|>--- conflicted
+++ resolved
@@ -49,17 +49,8 @@
 	logger = log.With(logger, "ts", log.DefaultTimestampUTC)
 	logger = log.With(logger, "caller", log.DefaultCaller)
 
-<<<<<<< HEAD
 	logger.Log("startup", fmt.Sprintf("Starting paygate server version %s", version.Version))
 
-	// Create ACH client
-	achClient := achclient.New("ach", logger)
-	if err := achClient.Ping(); err != nil {
-		panic(fmt.Sprintf("unable to ping ACH service: %v", err))
-	} else {
-		logger.Log("ach", "Pong successful to ACH service")
-	}
-=======
 	// migrate database
 	if sqliteVersion, _, _ := sqlite3.Version(); sqliteVersion != "" {
 		logger.Log("main", fmt.Sprintf("sqlite version %s", sqliteVersion))
@@ -83,7 +74,14 @@
 	customerRepo := &sqliteCustomerRepo{db, logger}
 	depositoryRepo := &sqliteDepositoryRepo{db, logger}
 	eventRepo := memEventRepo{}
->>>>>>> 0781a451
+
+	// Create ACH client
+	achClient := achclient.New("ach", logger)
+	if err := achClient.Ping(); err != nil {
+		panic(fmt.Sprintf("unable to ping ACH service: %v", err))
+	} else {
+		logger.Log("ach", "Pong successful to ACH service")
+	}
 
 	// Create HTTP handler
 	handler := mux.NewRouter()
