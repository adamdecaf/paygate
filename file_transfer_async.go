// Copyright 2019 The Moov Authors
// Use of this source code is governed by an Apache License
// license that can be found in the LICENSE file.

package main

import (
	"bufio"
	"bytes"
	"context"
	"fmt"
	"io"
	"io/ioutil"
	"os"
	"path/filepath"
	"sort"
	"strconv"
	"strings"
	"sync"
	"time"

	"github.com/moov-io/ach"
	"github.com/moov-io/paygate/internal/filetransfer"
	"github.com/moov-io/paygate/pkg/achclient"

	"github.com/go-kit/kit/log"
	"github.com/go-kit/kit/metrics/prometheus"
	stdprometheus "github.com/prometheus/client_golang/prometheus"
)

var (
	// forcedCutoffUploadDelta is the duration before a cutoff time where an ACH file is uploaded
	// without merging into a file.
	// TODO(adam): Should we hold off uploading instead?
	forcedCutoffUploadDelta = func() time.Duration {
		if v := os.Getenv("FORCED_CUTOFF_UPLOAD_DELTA"); v != "" {
			if dur, _ := time.ParseDuration(v); dur > 0 {
				return dur
			}
		}
		return 5 * time.Minute
	}()

	// Prometheus metrics

	inboundFilesProcessed = prometheus.NewCounterFrom(stdprometheus.CounterOpts{
		Name: "inbound_ach_files_processed",
		Help: "Counter of inbound files processed by paygate",
	}, []string{"destination", "origin"})
	returnFilesProcessed = prometheus.NewCounterFrom(stdprometheus.CounterOpts{
		Name: "return_ach_files_processed",
		Help: "Counter of return files processed",
	}, []string{"destination", "origin"})

	transfersMerged = prometheus.NewCounterFrom(stdprometheus.CounterOpts{
		Name: "transfers_merged_into_ach_files",
		Help: "Counter of transfers merged into ACH files for upload",
	}, []string{"destination", "origin"})

	missingFileUploadConfigs = prometheus.NewCounterFrom(stdprometheus.CounterOpts{
		Name: "missing_ach_file_upload_configs",
		Help: "Counter of missing configurations for file upload - sftp or file transfer config(s)",
	}, []string{"routing_number"})

	filesUploaded = prometheus.NewCounterFrom(stdprometheus.CounterOpts{
		Name: "ach_files_uploaded",
		Help: "Counter of ACH files uploaded to their destination",
	}, []string{"destination", "origin"})
)

// fileTransferController is a controller which is responsible for periodic sync'ing of ACH files
// with their remote SFTP destination. The ACH network operates on uploading and downloding files
// from hosts during the business day.
type fileTransferController struct {
	rootDir   string
	batchSize int

	interval    time.Duration
	cutoffTimes []*filetransfer.CutoffTime

<<<<<<< HEAD
	repo                filetransfer.Repository
	ftpConfigs          []*filetransfer.FTPConfig
	fileTransferConfigs []*filetransfer.Config
=======
	sftpConfigs         []*sftpConfig
	fileTransferConfigs []*fileTransferConfig
>>>>>>> 69edc486

	ach            *achclient.ACH
	accountsClient AccountsClient

	logger log.Logger
}

// newFileTransferController returns a fileTransferController which is responsible for uploading ACH files
// to their SFTP host for processing.
//
// To change the refresh duration set ACH_FILE_TRANSFER_INTERVAL with a Go time.Duration value. (i.e. 10m for 10 minutes)
<<<<<<< HEAD
func newFileTransferController(logger log.Logger, dir string, repo filetransfer.Repository, achClient *achclient.ACH, accountsClient AccountsClient, accountsCallsDisabled bool) (*fileTransferController, error) {
=======
func newFileTransferController(logger log.Logger, dir string, repo fileTransferRepository, accountsClient AccountsClient, accountsCallsDisabled bool) (*fileTransferController, error) {
>>>>>>> 69edc486
	if _, err := os.Stat(dir); dir == "" || err != nil {
		return nil, fmt.Errorf("file-transfer-controller: problem with storage directory %q: %v", dir, err)
	}

	var interval time.Duration
	if v := os.Getenv("ACH_FILE_TRANSFER_INTERVAL"); strings.EqualFold(v, "off") {
		logger.Log("file-transfer-controller", "disabling fileTransferController via config (ACH_FILE_TRANSFER_INTERVAL)")
		return nil, nil // disabled, so return nothing
	} else {
		dur, err := time.ParseDuration(v)
		if err != nil {
			interval = 10 * time.Minute
		} else {
			interval = dur
		}
	}
	batchSize := 100
	if v := os.Getenv("ACH_FILE_BATCH_SIZE"); v != "" {
		if n, _ := strconv.Atoi(v); n > 0 {
			batchSize = n
		}
	}
	logger.Log("newFileTransferController", fmt.Sprintf("starting ACH file transfer controller: interval=%v batchSize=%d", interval, batchSize))

	cutoffTimes, err := repo.GetCutoffTimes()
	if err != nil {
		return nil, fmt.Errorf("file-transfer-controller: error reading cutoffTimes: %v", err)
	}
<<<<<<< HEAD
	ftpConfigs, err := repo.GetFTPConfigs()
=======
	sftpConfigs, err := repo.getSFTPConfigs()
>>>>>>> 69edc486
	if err != nil {
		return nil, fmt.Errorf("file-transfer-controller: error reading sftpConfigs: %v", err)
	}
	fileTransferConfigs, err := repo.GetConfigs()
	if err != nil {
		return nil, fmt.Errorf("file-transfer-controller: error reading sftpConfigs: %v", err)
	}
	rootDir, err := filepath.Abs(dir)
	if err != nil || strings.Contains(dir, "..") {
		return nil, fmt.Errorf("file-transfer-controller: invalid directory %s: %v", dir, err)
	}
	if err := os.MkdirAll(rootDir, 0777); err != nil {
		return nil, fmt.Errorf("file-transfer-controller: error creating %s: %v", rootDir, err)
	}

	controller := &fileTransferController{
		rootDir:             rootDir,
		interval:            interval,
		batchSize:           batchSize,
		cutoffTimes:         cutoffTimes,
<<<<<<< HEAD
		repo:                repo,
		ftpConfigs:          ftpConfigs,
=======
		sftpConfigs:         sftpConfigs,
>>>>>>> 69edc486
		fileTransferConfigs: fileTransferConfigs,
		ach:                 achclient.New("", logger),
		logger:              logger,
	}
	if !accountsCallsDisabled {
		controller.accountsClient = accountsClient
	}
	return controller, nil
}

<<<<<<< HEAD
func (c *fileTransferController) getDetails(cutoff *filetransfer.CutoffTime) (*filetransfer.FTPConfig, *filetransfer.Config) {
	var ftp *filetransfer.FTPConfig
	for i := range c.ftpConfigs {
		if cutoff.RoutingNumber == c.ftpConfigs[i].RoutingNumber {
			ftp = c.ftpConfigs[i]
=======
func (c *fileTransferController) getDetails(cutoff *cutoffTime) (*sftpConfig, *fileTransferConfig) {
	var sftp *sftpConfig
	for i := range c.sftpConfigs {
		if cutoff.routingNumber == c.sftpConfigs[i].RoutingNumber {
			sftp = c.sftpConfigs[i]
>>>>>>> 69edc486
			break
		}
	}
	for i := range c.fileTransferConfigs {
<<<<<<< HEAD
		if cutoff.RoutingNumber == c.fileTransferConfigs[i].RoutingNumber {
			return ftp, c.fileTransferConfigs[i]
=======
		if cutoff.routingNumber == c.fileTransferConfigs[i].RoutingNumber {
			return sftp, c.fileTransferConfigs[i]
>>>>>>> 69edc486
		}
	}
	return nil, nil
}

// startPeriodicFileOperations will block forever to periodically download incoming and returned ACH files while also merging
// and uploading ACH files to their remote SFTP server.
//
// Uploads will be completed before their cutoff time which is set for a given ABA routing number.
func (c *fileTransferController) startPeriodicFileOperations(ctx context.Context, depRepo depositoryRepository, transferRepo transferRepository) {
	tick := time.NewTicker(c.interval)
	defer tick.Stop()

	// Grab shared transfer cursor for new transfers to merge into local files
	transferCursor := transferRepo.getTransferCursor(c.batchSize, depRepo)

	for {
		select {
		case <-tick.C:
			c.logger.Log("startPeriodicFileOperations", "Starting periodic file operations")
			var wg sync.WaitGroup
			errs := make(chan error, 10)

			// For all routing numbers grab their inbound and return files
			wg.Add(1)
			go func() {
				if err := c.downloadAndProcessIncomingFiles(depRepo, transferRepo); err != nil {
					errs <- fmt.Errorf("downloadAndProcessIncomingFiles: %v", err)
				}
				wg.Done()
			}()

			// Grab transfers, merge them into files, and upload any which are complete.
			wg.Add(1)
			go func() {
				if err := c.mergeAndUploadFiles(transferCursor, transferRepo); err != nil {
					errs <- fmt.Errorf("mergeAndUploadFiles: %v", err)
				}
				wg.Done()
			}()

			// Wait for all operations to complete
			wg.Wait()
			errs <- nil // send so channel read doesn't block
			if err := <-errs; err != nil {
				c.logger.Log("startPeriodicFileOperations", fmt.Sprintf("ERROR: periodic file operation"), "error", err)
			} else {
				c.logger.Log("startPeriodicFileOperations", fmt.Sprintf("files sync'd, waiting %v", c.interval))
			}

		case <-ctx.Done():
			c.logger.Log("startPeriodicFileOperations", "Shutting down due to context.Done()")
			return
		}
	}
}

// downloadAndProcessIncomingFiles will take each cutoffTime initialized with the controller and retrieve all files
// on the remote server for them. After this method will call processInboundFiles and processReturnFiles on each
// downloaded file.
func (c *fileTransferController) downloadAndProcessIncomingFiles(depRepo depositoryRepository, transferRepo transferRepository) error {
	dir, err := ioutil.TempDir(c.rootDir, "downloaded")
	if err != nil {
		return err
	}
	defer os.RemoveAll(dir)

	for i := range c.cutoffTimes {
<<<<<<< HEAD
		ftpConf, fileTransferConf := c.getDetails(c.cutoffTimes[i])
		if ftpConf == nil || fileTransferConf == nil {
			c.logger.Log("downloadAndProcessIncomingFiles", fmt.Sprintf("missing ftp and/or file transfer config for %s", c.cutoffTimes[i].RoutingNumber))
			missingFileUploadConfigs.With("routing_number", c.cutoffTimes[i].RoutingNumber).Add(1)
=======
		sftpConf, fileTransferConf := c.getDetails(c.cutoffTimes[i])
		if sftpConf == nil || fileTransferConf == nil {
			c.logger.Log("downloadAndProcessIncomingFiles", fmt.Sprintf("missing sftp and/or file transfer config for %s", c.cutoffTimes[i].routingNumber))
			missingFileUploadConfigs.With("routing_number", c.cutoffTimes[i].routingNumber).Add(1)
>>>>>>> 69edc486
			continue
		}
		if err := c.downloadAllFiles(dir, sftpConf, fileTransferConf); err != nil {
			c.logger.Log("downloadAndProcessIncomingFiles", fmt.Sprintf("error downloading files into %s", dir), "error", err)
			continue
		}

		// Read and process inbound and returned files
		if err := c.processInboundFiles(filepath.Join(dir, fileTransferConf.InboundPath)); err != nil {
			c.logger.Log("downloadAndProcessIncomingFiles", fmt.Sprintf("problem reading inbound files in %s", dir), "error", err)
			continue
		}
		if err := c.processReturnFiles(filepath.Join(dir, fileTransferConf.ReturnPath), depRepo, transferRepo); err != nil {
			c.logger.Log("downloadAndProcessIncomingFiles", fmt.Sprintf("problem reading return files in %s", dir), "error", err)
			continue
		}
	}

	return nil
}

// downloadAllFiles will setup directories for each routing number and initiate downloading and writing the files to sub-directories.
<<<<<<< HEAD
func (c *fileTransferController) downloadAllFiles(dir string, ftpConf *filetransfer.FTPConfig, fileTransferConf *filetransfer.Config) error {
	agent, err := filetransfer.New("", fileTransferConf, c.repo) // TODO(adam): pass through _type
=======
func (c *fileTransferController) downloadAllFiles(dir string, sftpConf *sftpConfig, fileTransferConf *fileTransferConfig) error {
	agent, err := newFileTransferAgent(sftpConf, fileTransferConf)
>>>>>>> 69edc486
	if err != nil {
		return fmt.Errorf("downloadAllFiles: problem with %s file transfer agent init: %v", sftpConf.RoutingNumber, err)
	}
	defer agent.Close()

	// Setup file downloads
	if err := c.saveRemoteFiles(agent, dir); err != nil {
		c.logger.Log("downloadAllFiles", fmt.Sprintf("ERROR downloading files (ABA: %s)", sftpConf.RoutingNumber), "error", err)
	}
	return nil
}

func (c *fileTransferController) processInboundFiles(dir string) error {
	return filepath.Walk(dir, func(path string, info os.FileInfo, err error) error {
		if (err != nil && err != filepath.SkipDir) || info.IsDir() {
			return nil // Ignore SkipDir and directories
		}

		file, err := parseACHFilepath(path)
		if err != nil {
			c.logger.Log("processInboundFiles", fmt.Sprintf("problem parsing inbound file %s", path), "error", err)
			return nil
		}
		c.logger.Log("file-transfer-controller", fmt.Sprintf("processing inbound file %s from %s (%s)", info.Name(), file.Header.ImmediateOriginName, file.Header.ImmediateOrigin))

		inboundFilesProcessed.With("destination", file.Header.ImmediateDestination, "origin", file.Header.ImmediateOrigin).Add(1)

		// TODO(adam): read inbound files to update a status (or process, i.e. IAT)

		return nil
	})
}

func (c *fileTransferController) processReturnFiles(dir string, depRepo depositoryRepository, transferRepo transferRepository) error {
	return filepath.Walk(dir, func(path string, info os.FileInfo, err error) error {
		if (err != nil && err != filepath.SkipDir) || info.IsDir() {
			return nil // Ignore SkipDir and directories
		}

		file, err := parseACHFilepath(path)
		if err != nil {
			c.logger.Log("processReturnFiles", fmt.Sprintf("problem parsing return file %s", path), "error", err)
			return nil
		}
		c.logger.Log("processReturnFiles", fmt.Sprintf("processing return file %s from %s (%s)", info.Name(), file.Header.ImmediateOriginName, file.Header.ImmediateOrigin))

		returnFilesProcessed.With("destination", file.Header.ImmediateDestination, "origin", file.Header.ImmediateOrigin).Add(1)

		// Process each returned Batch and update their Transfer status
		//
		// We match the return file against transfers in our database and try to compare against fields
		// that can't change (and if they do it's clearly a different transfer).
		for i := range file.ReturnEntries {
			entries := file.ReturnEntries[i].GetEntries()
			for j := range entries {
				// Skip if the ach.Batch is invalid (for returns)
				if entries[j].Addenda99 == nil || entries[j].Addenda99.ReturnCodeField() == nil {
					c.logger.Log("processReturnFiles", "empty Addenda99 (or ReturnCode)", "traceNumber", entries[j].TraceNumber)
					continue
				}
				if err := c.processReturnEntry(file.Header, file.ReturnEntries[i].GetHeader(), entries[j], depRepo, transferRepo); err != nil {
					c.logger.Log("processReturnFiles", "error processing EntryDetail", "traceNumber", entries[j].TraceNumber, "error", err)
					continue
				}
			}
		}
		return nil
	})
}

func (c *fileTransferController) processReturnEntry(fileHeader ach.FileHeader, header *ach.BatchHeader, entry *ach.EntryDetail, depRepo depositoryRepository, transferRepo transferRepository) error {
	effectiveEntryDate, err := time.Parse("060102", header.EffectiveEntryDate) // YYMMDD
	if err != nil {
		return fmt.Errorf("invalid EffectiveEntryDate=%q: %v", header.EffectiveEntryDate, err)
	}

	// Grab the transfer from our database
	amount, _ := NewAmountFromInt("USD", entry.Amount)
	transfer, err := transferRepo.lookupTransferFromReturn(header.StandardEntryClassCode, amount, entry.TraceNumber, effectiveEntryDate)
	if err != nil || transfer == nil || transfer.userId == "" {
		return fmt.Errorf("transfer not found: lookupTransferFromReturn: %v", err)
	}

	returnCode := entry.Addenda99.ReturnCodeField()
	c.logger.Log("processReturnEntry", fmt.Sprintf("matched traceNumber=%s to transfer=%s with returnCode=%s", entry.TraceNumber, transfer.ID, returnCode))

	// Set the ReturnCode and update the transfer's status
	if err := transferRepo.setReturnCode(transfer.ID, returnCode.Code); err != nil {
		return fmt.Errorf("problem updating ReturnCode transfer=%q: %v", transfer.ID, err)
	}
	if err := transferRepo.updateTransferStatus(transfer.ID, TransferReclaimed); err != nil {
		return fmt.Errorf("problem updating transfer=%q: %v", transfer.ID, err)
	}

	// Reverse the transaction against Accounts
	if c.accountsClient != nil && transfer.transactionId != "" {
		if err := c.accountsClient.ReverseTransaction("", transfer.userId, transfer.transactionId); err != nil {
			return fmt.Errorf("problem with accounts ReverseTransaction: %v", err)
		}
	}

	// Match user Depositories to our ACH file (the user needs to have Depositories verified for this file)
	depositories, err := depRepo.getUserDepositories(transfer.userId)
	if err != nil {
		return fmt.Errorf("unable to find Depositories: %v", err)
	}
	var origDep *Depository
	var recDep *Depository
	for k := range depositories {
		if depositories[k].Status != DepositoryVerified {
			continue // We only allow Verified Depositories
		}
		if fileHeader.ImmediateOrigin == depositories[k].RoutingNumber { // TODO(adam): Should we match the originator's account number?
			origDep = depositories[k] // Originator Depository matched
		}
		if depositories[k].RoutingNumber == fileHeader.ImmediateDestination && depositories[k].AccountNumber == entry.DFIAccountNumber {
			recDep = depositories[k] // Receiver Depository matched
		}
	}
	if origDep == nil || recDep == nil {
		p := func(d *Depository) string {
			if d == nil {
				return ""
			} else {
				return string(d.ID)
			}
		}
		return fmt.Errorf("depository not found origDep=%q recDep=%q", p(origDep), p(recDep))
	}
	c.logger.Log("processReturnEntry", fmt.Sprintf("found deposiories for transfer=%s (originator=%s) (receiver=%s)", transfer.ID, origDep.ID, recDep.ID))

	// Optionally update the Depositories for this Transfer if the return code justifies it
	if err := updateTransferFromReturnCode(c.logger, returnCode, origDep, recDep, depRepo); err != nil {
		return fmt.Errorf("problem with updateTransferFromReturnCode transfer=%q: %v", transfer.ID, err)
	}
	return nil
}

// updateTransferFromReturnCode will inspect the ach.ReturnCode and optionally update either the originating or receiving Depository.
// Updates are performed in cases like: death, account closure, authorization revoked, etc as specified in NACHA return codes.
func updateTransferFromReturnCode(logger log.Logger, code *ach.ReturnCode, origDep *Depository, destDep *Depository, depRepo depositoryRepository) error {
	switch code.Code {
	case "R02", "R07", "R10": // "Account Closed", "Authorization Revoked by Customer", "Customer Advises Not Authorized"
		logger.Log("processReturnEntry", fmt.Sprintf("rejecting depository=%s for returnCode=%s", destDep.ID, code.Code))
		return depRepo.updateDepositoryStatus(destDep.ID, DepositoryRejected)

	case "R05": // Improper Debit to Consumer Account
		logger.Log("processReturnEntry", fmt.Sprintf("rejecting depository=%s for returnCode=%s", destDep.ID, code.Code))
		return depRepo.updateDepositoryStatus(destDep.ID, DepositoryRejected)

	case "R14", "R15": // "Representative payee deceased or unable to continue in that capacity", "Beneficiary or bank account holder"
		logger.Log("processReturnEntry", fmt.Sprintf("rejecting depository=%s and depository=%s for returnCode=%s", origDep.ID, destDep.ID, code.Code))
		if err := depRepo.updateDepositoryStatus(origDep.ID, DepositoryRejected); err != nil {
			return err
		}
		return depRepo.updateDepositoryStatus(destDep.ID, DepositoryRejected)

	case "R16": // "Bank account frozen"
		logger.Log("processReturnEntry", fmt.Sprintf("rejecting depository=%s for returnCode=%s", destDep.ID, code.Code))
		return depRepo.updateDepositoryStatus(destDep.ID, DepositoryRejected)

	case "R20": // "Non-payment bank account"
		logger.Log("processReturnEntry", fmt.Sprintf("rejecting depository=%s for returnCode=%s", destDep.ID, code.Code))
		return depRepo.updateDepositoryStatus(destDep.ID, DepositoryRejected)
	}
	return fmt.Errorf("unhandled return code: %s", code.Code)
}

// writeFiles will create files in dir for each file object provided
// The contents of each file struct will always be closed.
func (c *fileTransferController) writeFiles(files []filetransfer.File, dir string) error {
	var errordFilenames []string

	os.Mkdir(dir, 0777) // ignore errors
	for i := range files {
		f, err := os.Create(filepath.Join(dir, files[i].Filename))
		if err != nil {
			errordFilenames = append(errordFilenames, files[i].Filename)
			continue
		}
		if _, err = io.Copy(f, files[i].Contents); err != nil {
			errordFilenames = append(errordFilenames, files[i].Filename)
			continue
		}
		f.Sync()
		f.Close()
		files[i].Contents.Close()
	}
	if len(errordFilenames) != 0 {
		return fmt.Errorf("writeFiles problem on: %s", strings.Join(errordFilenames, ", "))
	}
	return nil
}

// saveRemoteFiles will write all inbound and return ACH files for a given routing number to the specified directory
func (c *fileTransferController) saveRemoteFiles(agent filetransfer.Agent, dir string) error {
	errs := make(chan error, 10)
	var wg sync.WaitGroup

	// Download and save inbound files
	wg.Add(1)
	go func() {
		defer wg.Done()
		files, err := agent.GetInboundFiles()
		if err != nil {
			errs <- err
			return
		}
		if err := c.writeFiles(files, filepath.Join(dir, agent.InboundPath())); err != nil {
			errs <- err
			return
		}
		for i := range files {
			c.logger.Log("saveRemoteFiles", fmt.Sprintf("ACH: copied down inbound file %s", files[i].Filename))

<<<<<<< HEAD
			// Delete inbound file from FTP server
			if err := agent.Delete(filepath.Join(agent.InboundPath(), files[i].Filename)); err != nil {
				c.logger.Log("saveRemoteFiles", fmt.Sprintf("ACH: problem deleting inbound file %s", files[i].Filename), "error", err)
=======
			// Delete inbound file from SFTP server
			if err := agent.delete(filepath.Join(agent.inboundPath(), files[i].filename)); err != nil {
				c.logger.Log("saveRemoteFiles", fmt.Sprintf("ACH: problem deleting inbound file %s", files[i].filename), "error", err)
>>>>>>> 69edc486
			}
		}
	}()

	// Download and save returned files
	wg.Add(1)
	go func() {
		defer wg.Done()
		files, err := agent.GetReturnFiles()
		if err != nil {
			errs <- err
			return
		}
		if err := c.writeFiles(files, filepath.Join(dir, agent.ReturnPath())); err != nil {
			errs <- err
			return
		}
		for i := range files {
			c.logger.Log("saveRemoteFiles", fmt.Sprintf("ACH: copied down return file %s", files[i].Filename))

<<<<<<< HEAD
			// Delete return file from FTP server
			if err := agent.Delete(filepath.Join(agent.ReturnPath(), files[i].Filename)); err != nil {
				c.logger.Log("saveRemoteFiles", fmt.Sprintf("ACH: problem deleting return file %s", files[i].Filename), "error", err)
=======
			// Delete return file from SFTP server
			if err := agent.delete(filepath.Join(agent.returnPath(), files[i].filename)); err != nil {
				c.logger.Log("saveRemoteFiles", fmt.Sprintf("ACH: problem deleting return file %s", files[i].filename), "error", err)
>>>>>>> 69edc486
			}
		}
	}()

	wg.Wait()
	errs <- nil // send something incase no errors were encountered (so the channel read doesn't block)
	if err := <-errs; err != nil {
		return err
	}
	return nil
}

// loadIncomingFile will retrieve a transfer's ACH file contents and parse into an ach.File object
func (c *fileTransferController) loadIncomingFile(xfer *groupableTransfer, transferRepo transferRepository) (*ach.File, error) {
	fileId, err := transferRepo.getFileIdForTransfer(xfer.ID, xfer.userId)
	if err != nil || fileId == "" {
		return nil, err
	}
	buf, err := c.ach.GetFileContents(fileId) // read from our ACH service
	if err != nil {
		return nil, err
	}
	file, err := parseACHFile(buf)
	if err != nil {
		return nil, err
	}
	c.logger.Log("loadIncomingFile", fmt.Sprintf("merging: parsed ACH file %s for transfer %s", fileId, xfer.ID))
	return file, nil
}

// mergeTransfer will attempt to add the Batches from `file` into our mergableFile. If mergableFile exceeds ACH
// file size/length limitations then a new file will be created and the old returned for uplaod.
func (c *fileTransferController) mergeTransfer(file *ach.File, mergableFile *achFile) (*achFile, error) {
	for i := range file.Batches {
		batchExistsInMerged := false
		for j := range mergableFile.Batches {
			if file.Batches[i].Equal(mergableFile.Batches[j]) {
				batchExistsInMerged = true
			}
		}
		// Add batch into merged file
		if !batchExistsInMerged {
			c.logger.Log("mergeTransfer", fmt.Sprintf("adding batch %d to merged file %s", file.Batches[i].GetHeader().BatchNumber, mergableFile.filepath))

			// Add Batch, but if we surpass LoC limit then create a new file
			mergableFile.AddBatch(file.Batches[i])
			if err := mergableFile.Create(); err != nil {
				return nil, fmt.Errorf("mergable file %s failed to build: %v", mergableFile.filepath, err)
			}

			lines := mergableFile.lineCount()
			if lines == 0 {
				// indicates an error
				return nil, fmt.Errorf("mergable file %s has no lineCount", mergableFile.filepath)
			}
			if lines > 10000 {
				mergableFile.removeBatch(file.Batches[i])
				if err := mergableFile.Create(); err != nil {
					c.logger.Log("mergeTransfer", fmt.Sprintf("problem with mergable file %s Create", mergableFile.filepath), "error", err)
					continue
				}
				if err := mergableFile.write(); err != nil {
					c.logger.Log("mergeTransfer", fmt.Sprintf("problem flushing mergable file %s", mergableFile.filepath), "error", err)
					continue
				}

				// trim off batches we added to current mergableFile
				file.Batches = file.Batches[i:]

				// create a new mergableFile
				dir, filename := filepath.Split(mergableFile.filepath)
				filename = achFilename(file.Header.ImmediateDestination, achFilenameSeq(filename)+1)
				newMergableFile := &achFile{
					File:     file,
					filepath: filepath.Join(dir, filename),
				}
				if err := newMergableFile.Create(); err != nil {
					c.logger.Log("mergeTransfer", fmt.Sprintf("problem with mergable file %s Create", newMergableFile.filepath), "error", err)
					continue
				}
				if err := newMergableFile.write(); err != nil {
					return nil, fmt.Errorf("problem writing mergable file %s: %v", newMergableFile.filepath, err)
				}
				return mergableFile, nil
			}
			// Call this write after we go through the == 0 check (to hope and avoid zero'ing out the file)
			if err := mergableFile.write(); err != nil {
				return nil, fmt.Errorf("problem writing mergable file %s: %v", mergableFile.filepath, err)
			}
		}
	}
	return nil, nil
}

// mergeAndUploadFiles will retrieve all Transfer objects written to paygate's database but have not yet been added
// to a file for upload to a Fed server. Any files which are ready to be upload will be uploaded, their transfer status
// updated and local copy deleted.
func (c *fileTransferController) mergeAndUploadFiles(cur *transferCursor, transferRepo transferRepository) error {
	// Our "merged" directory can exist from a previous run since we want to merge as many Transfer objects (ACH files) into a file as possible.
	//
	// FI's pay for each file that's uploaded, so it's important to merge and consolidate files to reduce their cost. ACH files have a maximum
	// of 10k lines before needing to be split up.
	mergedDir := filepath.Join(c.rootDir, "merged")
	os.Mkdir(mergedDir, 0777) // ensure dir is created
	c.logger.Log("file-transfer-controller", "Starting file merge and upload operations")

	errCount := 0
	for {
		groupedTransfers, err := groupTransfers(cur.Next())
		if err != nil {
			if errCount > 3 {
				return fmt.Errorf("mergeAndUploadFiles: to many errors (retries=%d): %v", errCount, err)
			}
			errCount++
			continue
		}
		if len(groupedTransfers) == 0 {
			break
		}

		var filesToUpload []*achFile

		// Group transfers by ABA and add to mergable files
		for i := range groupedTransfers {
			for j := range groupedTransfers[i] {
				if fileToUpload := c.mergeGroupableTransfer(mergedDir, groupedTransfers[i][j], transferRepo); fileToUpload != nil {
					filesToUpload = append(filesToUpload, fileToUpload)
				}
			}
		}

		// Find files close to their cutoff to enqueue
		for i := range c.cutoffTimes {
			matches, err := filepath.Glob(fmt.Sprintf("*-%s-*.ach", c.cutoffTimes[i].RoutingNumber))
			if err != nil || len(matches) == 0 {
				continue
			}
			// If we're close to the cutoffTime then enqueue for upload
			diff := c.cutoffTimes[i].Diff(time.Now())
			if diff > 0*time.Second && diff <= forcedCutoffUploadDelta {
				for j := range matches {
					file, err := parseACHFilepath(filepath.Join(mergedDir, matches[j]))
					if err != nil {
						continue
					}
					filesToUpload = append(filesToUpload, &achFile{
						File:     file,
						filepath: filepath.Join(mergedDir, matches[j]),
					})
				}
			}
		}

		// Upload files
		for i := range filesToUpload {
			for j := range c.cutoffTimes {
				if filesToUpload[i].Header.ImmediateDestination == c.cutoffTimes[j].RoutingNumber {
					if err := c.maybeUploadFile(filesToUpload[i], c.cutoffTimes[j]); err != nil {
						c.logger.Log("mergeAndUploadFiles", fmt.Sprintf("problem uploading %s", filesToUpload[i].filepath), "error", err.Error())
						continue // skip, don't rename if we failed the upload
					}
					// rename the file so grabLatestMergedACHFile ignores it next time
					if err := os.Rename(filesToUpload[i].filepath, filesToUpload[i].filepath+".uploaded"); err != nil {
						c.logger.Log("mergeAndUploadFiles", fmt.Sprintf("error renaming %s after upload", filesToUpload[i].filepath), "error", err.Error())
					}
				}
			}
		}
	}
	return nil
}

// mergeGroupableTransfer will inspect a Transfer, load the backing ACH file and attempt to merge that transfer into an existing merge file for upload.
func (c *fileTransferController) mergeGroupableTransfer(mergedDir string, xfer *groupableTransfer, transferRepo transferRepository) *achFile {
	file, err := c.loadIncomingFile(xfer, transferRepo)
	if err != nil {
		c.logger.Log("mergeGroupableTransfer", fmt.Sprintf("problem loading ACH file conents for transfer %s", xfer.ID), "error", err)
		return nil
	}
	// Find (or create) a mergable file for this transfer's destination
	mergableFile, err := grabLatestMergedACHFile(xfer.destination, file, mergedDir)
	if err != nil {
		c.logger.Log("mergeGroupableTransfer", fmt.Sprintf("unable to find mergable file for transfer %s", xfer.ID), "error", err)
		return nil
	}
	// Merge our transfer's file into mergableFile
	fileToUpload, err := c.mergeTransfer(file, mergableFile)
	if err != nil {
		c.logger.Log("mergeGroupableTransfer", fmt.Sprintf("merging: %v", err))
		return nil
	}

	transfersMerged.With("destination", file.Header.ImmediateDestination, "origin", file.Header.ImmediateOrigin).Add(1)

	// Assume the transfer was merged into mergableFile and so we can update its DB record.
	traceNumber := ""
	if len(file.Batches) > 0 && len(file.Batches[0].GetEntries()) > 0 {
		traceNumber = file.Batches[0].GetEntries()[0].TraceNumberField()
	}
	if err := transferRepo.markTransferAsMerged(xfer.ID, filepath.Base(mergableFile.filepath), traceNumber); err != nil {
		c.logger.Log("mergeGroupableTransfer", fmt.Sprintf("BAD ERROR - unable to mark transfer %s as merged: %v", xfer.ID, err))
		// TODO(adam): This error is bad because we could end up merging the transfer into multiple files (i.e. duplicate it)
		return nil
	}
	if fileToUpload != nil { // this is only set if existing mergableFile surpasses ACH file line limit
		c.logger.Log("mergeGroupableTransfer",
			fmt.Sprintf("merging: scheduling %s for upload ABA:%s", fileToUpload.filepath, fileToUpload.File.Header.ImmediateDestination))
		return fileToUpload
	}
	return nil
}

<<<<<<< HEAD
// maybeUploadFile will grab the needed configs and upload an given file to the FTP server for CutoffTime's RoutingNumber
func (c *fileTransferController) maybeUploadFile(fileToUpload *achFile, cutoffTime *filetransfer.CutoffTime) error {
	_, cfg := c.getDetails(cutoffTime)
	if cfg == nil {
		return fmt.Errorf("missing file transfer config for %s", cutoffTime.RoutingNumber)
	}
	agent, err := filetransfer.New("", cfg, c.repo)
	if err != nil {
		return fmt.Errorf("problem creating fileTransferAgent for %s: %v", cfg.RoutingNumber, err)
=======
// maybeUploadFile will grab the needed configs and upload an given file to the SFTP server for cutoffTime's routingNumber
func (c *fileTransferController) maybeUploadFile(fileToUpload *achFile, cutoffTime *cutoffTime) error {
	// Grab configs for setting up SFTP uploader
	sftpConf, fileTransferConf := c.getDetails(cutoffTime)
	if sftpConf == nil {
		return fmt.Errorf("missing sftp config for %s", cutoffTime.routingNumber)
	}
	if fileTransferConf == nil {
		return fmt.Errorf("missing file transfer config for %s", cutoffTime.routingNumber)
	}

	agent, err := newFileTransferAgent(sftpConf, fileTransferConf)
	if err != nil {
		return fmt.Errorf("problem creating fileTransferAgent for %s: %v", sftpConf.RoutingNumber, err)
>>>>>>> 69edc486
	}
	defer agent.Close()

	c.logger.Log("maybeUploadFile", fmt.Sprintf("uploading %s for routing number %s", fileToUpload.filepath, cutoffTime.RoutingNumber))

	return c.uploadFile(agent, fileToUpload)
}

func (c *fileTransferController) uploadFile(agent filetransfer.Agent, f *achFile) error {
	fd, err := os.Open(f.filepath)
	if err != nil {
		return fmt.Errorf("problem opening %s for upload: %v", f.filepath, err)
	}
	defer fd.Close()

	if err := agent.UploadFile(filetransfer.File{Filename: filepath.Base(f.filepath), Contents: fd}); err != nil {
		return fmt.Errorf("problem uploading %s: %v", f.filepath, err)
	}
	c.logger.Log("uploadFile", fmt.Sprintf("merged: uploaded file %s", f.filepath))
	filesUploaded.With("destination", f.Header.ImmediateDestination, "origin", f.Header.ImmediateOrigin).Add(1)
	return nil
}

// achFilename returns a filename for a given ACH file
//
// yyyy = Year of file creation
// MM = Month of file creation
// dd = Day of file creation
// RTN . . . = 9-digit Routing Transit Number of the bank (ODFI or RDFI) (example: 301234567)
// X = file sequence of the day, i.e., 1, 2, 3, ..., 9, A, B, ...
//
// Full Example: 20181222-301234567-1.ach
func achFilename(routingNumber string, seq int) string {
	s := fmt.Sprintf("%d", seq) // conver to string
	if seq > 9 {
		s = achFilenameSeqToStr(seq)
	}
	return fmt.Sprintf("%s-%s-%s.ach", time.Now().Format("20060102"), routingNumber, s)
}

// achFilenameSeqToStr converts a sequence (int) to it's string value, which means 0-9 followed by A-Z
func achFilenameSeqToStr(seq int) string {
	if seq < 10 {
		return fmt.Sprintf("%d", seq)
	}
	// 65 is ASCII/UTF-8 value for A
	return string(65 + seq - 10) // A, B, ...
}

// achFilenameSeq returns the sequence number from a given achFilename
// A sequence number of 0 indicates an error
func achFilenameSeq(filename string) int {
	parts := strings.Split(filename, "-")
	if len(parts) < 3 {
		return 0
	}
	if parts[2] >= "A" && parts[2] <= "Z" {
		return int(parts[2][0]) - 65 + 10 // A=65 in ASCII/UTF-8
	}
	n, _ := strconv.Atoi(strings.TrimSuffix(parts[2], ".ach"))
	return n
}

func parseACHFilepath(path string) (*ach.File, error) {
	fd, err := os.Open(path)
	if err != nil {
		return nil, err
	}
	defer fd.Close()
	return parseACHFile(fd)
}

func parseACHFile(r io.Reader) (*ach.File, error) {
	file, err := ach.NewReader(r).Read()
	if err != nil {
		return nil, err
	}
	return &file, nil
}

type achFile struct {
	*ach.File

	filepath string
}

// removeBatch will delete an ach.Batcher from the underlying ach.File
func (f *achFile) removeBatch(batch ach.Batcher) {
	// TODO(adam): handle NOC and Returns
	for i := 0; i < len(f.File.Batches); i++ {
		if batch.Equal(f.File.Batches[i]) {
			f.File.Batches = append(f.File.Batches[:i], f.File.Batches[i+1:]...) // remove batch
			i--
		}
	}
}

// lineCount tabulates the line count of the underlying ach.File
func (f *achFile) lineCount() int {
	var buf bytes.Buffer
	if err := ach.NewWriter(&buf).Write(f.File); err != nil {
		return 0
	}
	lines := 0
	s := bufio.NewScanner(&buf)
	for s.Scan() {
		if v := s.Text(); v != "" {
			lines++
		}
	}
	return lines
}

// write will overwrite f.filepath with the ach.File contents underlying achFile.
func (f *achFile) write() error {
	fd, err := os.Create(f.filepath)
	if err != nil {
		return err
	}
	if err := ach.NewWriter(fd).Write(f.File); err != nil {
		return err
	}
	if err := fd.Sync(); err != nil {
		return err
	}
	return fd.Close()
}

// grabLatestMergedACHFile will scan dir for the latest file which fits achFilename's pattern
// for the provided routingNumber.
//
// grabLatestMergedACHFile will rollover files if they're at or beyond the 10k line limit
// This function will ignore files that don't end with '*.ach'
func grabLatestMergedACHFile(destinationRoutingNumber string, incoming *ach.File, dir string) (*achFile, error) {
	matches, err := filepath.Glob(filepath.Join(dir, fmt.Sprintf("*-%s-*.ach", destinationRoutingNumber)))
	if err != nil {
		return nil, err
	}

	// Create a new mergable file if nothing was found (i.e. new routing number)
	if len(matches) == 0 {
		// Reset FileCreation date/time
		now := time.Now()
		incoming.Header.FileCreationDate = now.Format("060102") // YYMMDD
		incoming.Header.FileCreationTime = now.Format("1504")   // HHMM

		mergableFile := &achFile{
			File:     incoming,
			filepath: filepath.Join(dir, achFilename(destinationRoutingNumber, 1)),
		}

		// We need to increment the FileIDModifier in the FileHeader when creating a new file.
		mergableFile.Header.FileIDModifier = achFilenameSeqToStr(achFilenameSeq(filepath.Base(mergableFile.filepath))) // 0-9 followed by A-Z

		// flush new file to disk
		if err := mergableFile.Create(); err != nil {
			return mergableFile, err
		}
		if err := mergableFile.write(); err != nil {
			return mergableFile, err
		}
		return mergableFile, nil
	}

	// Find the latest file (by sequence number)
	sort.Strings(matches) // ascending sorting
	file, err := parseACHFilepath(matches[len(matches)-1])
	if err != nil {
		return nil, err
	}
	return &achFile{
		File:     file,
		filepath: matches[len(matches)-1],
	}, nil
}

// groupTransfers will return groupableTransfers grouped according to their destination RoutingNumber
func groupTransfers(xfers []*groupableTransfer, err error) ([][]*groupableTransfer, error) {
	if err != nil {
		return nil, err
	}
	var out [][]*groupableTransfer
	for i := range xfers {
		inserted := false
		for j := range out {
			if xfers[i].destination == out[j][0].destination {
				inserted = true
				out[j] = append(out[j], xfers[i])
			}
		}
		if !inserted {
			out = append(out, []*groupableTransfer{xfers[i]})
		}
	}
	return out, nil
}

// notes
// Samy Day ACH
//  - need to generate a separate file that also will cary a fee and have a transaction limit of $25k
//  - "You have Forward and Return Items to deal with which are two different ACH actions that PayGate will need to deal with. If we are making a forward, we originated the payment, then we run a job that checks for any new transactions. For returns, which are after the forward time, we ALWAYS check to see if there are any new files. This allows us to accept same day ach even if the bank doesn’t originate it. All of our origination logic needs to check the BatchHeader to see if the transaction was selected for Same Day ACH. The following times are probably critical to add to the configuration file."

// All of our origination logic needs to check the BatchHeader to see if the transaction was selected for Same Day ACH.
// https://www.frbservices.org/assets/financial-services/ach/091517-same-day-schedule.pdf

// Wade:
// Then you have large banks that have contracts with all of them. Frequently a larger bank will at least have eastern and western to offer a larger window of time in money movement.
// For a little background someone like Bank of American basically sorts payments and optimizes them for which fed they will be sent to for inceasing speed and decreasing cost
//
// But little banks just send it on to whomever they have a contract with
// Overall our config just needs to have a time table for Forward and Returns that we can configure FI
//
// Note: remember the first two letters of a routing number tell you which fedreserve bank the state is with
// Primary
// (01–12) 	Thrift
// (+20) 	Electronic
// (+60) 	Federal Reserve Bank
// 01 	21 	61 	Boston
// 02 	22 	62 	New York
// 03 	23 	63 	Philadelphia
// 04 	24 	64 	Cleveland
// 05 	25 	65 	Richmond
// 06 	26 	66 	Atlanta
// 07 	27 	67 	Chicago
// 08 	28 	68 	St. Louis
// 09 	29 	69 	Minneapolis
// 10 	30 	70 	Kansas City
// 11 	31 	71 	Dallas
// 12 	32 	72 	San Francisco
//
// so, we can only route to ^ if we have a config for it (configs are only written to the DB if a physical contract exists)
// If the eastern bank is past the cutoff send to the western bank<|MERGE_RESOLUTION|>--- conflicted
+++ resolved
@@ -59,7 +59,7 @@
 
 	missingFileUploadConfigs = prometheus.NewCounterFrom(stdprometheus.CounterOpts{
 		Name: "missing_ach_file_upload_configs",
-		Help: "Counter of missing configurations for file upload - sftp or file transfer config(s)",
+		Help: "Counter of missing configurations for file upload - ftp, sftp, or file transfer config(s)",
 	}, []string{"routing_number"})
 
 	filesUploaded = prometheus.NewCounterFrom(stdprometheus.CounterOpts{
@@ -69,7 +69,7 @@
 )
 
 // fileTransferController is a controller which is responsible for periodic sync'ing of ACH files
-// with their remote SFTP destination. The ACH network operates on uploading and downloding files
+// with their remote FTP/SFTP destination. The ACH network operates on uploading and downloding files
 // from hosts during the business day.
 type fileTransferController struct {
 	rootDir   string
@@ -78,14 +78,10 @@
 	interval    time.Duration
 	cutoffTimes []*filetransfer.CutoffTime
 
-<<<<<<< HEAD
 	repo                filetransfer.Repository
 	ftpConfigs          []*filetransfer.FTPConfig
+	sftpConfigs         []*filetransfer.SFTPConfig
 	fileTransferConfigs []*filetransfer.Config
-=======
-	sftpConfigs         []*sftpConfig
-	fileTransferConfigs []*fileTransferConfig
->>>>>>> 69edc486
 
 	ach            *achclient.ACH
 	accountsClient AccountsClient
@@ -97,11 +93,7 @@
 // to their SFTP host for processing.
 //
 // To change the refresh duration set ACH_FILE_TRANSFER_INTERVAL with a Go time.Duration value. (i.e. 10m for 10 minutes)
-<<<<<<< HEAD
 func newFileTransferController(logger log.Logger, dir string, repo filetransfer.Repository, achClient *achclient.ACH, accountsClient AccountsClient, accountsCallsDisabled bool) (*fileTransferController, error) {
-=======
-func newFileTransferController(logger log.Logger, dir string, repo fileTransferRepository, accountsClient AccountsClient, accountsCallsDisabled bool) (*fileTransferController, error) {
->>>>>>> 69edc486
 	if _, err := os.Stat(dir); dir == "" || err != nil {
 		return nil, fmt.Errorf("file-transfer-controller: problem with storage directory %q: %v", dir, err)
 	}
@@ -130,17 +122,17 @@
 	if err != nil {
 		return nil, fmt.Errorf("file-transfer-controller: error reading cutoffTimes: %v", err)
 	}
-<<<<<<< HEAD
 	ftpConfigs, err := repo.GetFTPConfigs()
-=======
-	sftpConfigs, err := repo.getSFTPConfigs()
->>>>>>> 69edc486
+	if err != nil {
+		return nil, fmt.Errorf("file-transfer-controller: error reading ftpConfigs: %v", err)
+	}
+	sftpConfigs, err := repo.GetSFTPConfigs()
 	if err != nil {
 		return nil, fmt.Errorf("file-transfer-controller: error reading sftpConfigs: %v", err)
 	}
 	fileTransferConfigs, err := repo.GetConfigs()
 	if err != nil {
-		return nil, fmt.Errorf("file-transfer-controller: error reading sftpConfigs: %v", err)
+		return nil, fmt.Errorf("file-transfer-controller: error reading file transfer Configs: %v", err)
 	}
 	rootDir, err := filepath.Abs(dir)
 	if err != nil || strings.Contains(dir, "..") {
@@ -155,12 +147,9 @@
 		interval:            interval,
 		batchSize:           batchSize,
 		cutoffTimes:         cutoffTimes,
-<<<<<<< HEAD
 		repo:                repo,
 		ftpConfigs:          ftpConfigs,
-=======
 		sftpConfigs:         sftpConfigs,
->>>>>>> 69edc486
 		fileTransferConfigs: fileTransferConfigs,
 		ach:                 achclient.New("", logger),
 		logger:              logger,
@@ -171,30 +160,16 @@
 	return controller, nil
 }
 
-<<<<<<< HEAD
 func (c *fileTransferController) getDetails(cutoff *filetransfer.CutoffTime) (*filetransfer.FTPConfig, *filetransfer.Config) {
 	var ftp *filetransfer.FTPConfig
 	for i := range c.ftpConfigs {
 		if cutoff.RoutingNumber == c.ftpConfigs[i].RoutingNumber {
 			ftp = c.ftpConfigs[i]
-=======
-func (c *fileTransferController) getDetails(cutoff *cutoffTime) (*sftpConfig, *fileTransferConfig) {
-	var sftp *sftpConfig
-	for i := range c.sftpConfigs {
-		if cutoff.routingNumber == c.sftpConfigs[i].RoutingNumber {
-			sftp = c.sftpConfigs[i]
->>>>>>> 69edc486
-			break
 		}
 	}
 	for i := range c.fileTransferConfigs {
-<<<<<<< HEAD
 		if cutoff.RoutingNumber == c.fileTransferConfigs[i].RoutingNumber {
 			return ftp, c.fileTransferConfigs[i]
-=======
-		if cutoff.routingNumber == c.fileTransferConfigs[i].RoutingNumber {
-			return sftp, c.fileTransferConfigs[i]
->>>>>>> 69edc486
 		}
 	}
 	return nil, nil
@@ -263,20 +238,13 @@
 	defer os.RemoveAll(dir)
 
 	for i := range c.cutoffTimes {
-<<<<<<< HEAD
 		ftpConf, fileTransferConf := c.getDetails(c.cutoffTimes[i])
 		if ftpConf == nil || fileTransferConf == nil {
 			c.logger.Log("downloadAndProcessIncomingFiles", fmt.Sprintf("missing ftp and/or file transfer config for %s", c.cutoffTimes[i].RoutingNumber))
 			missingFileUploadConfigs.With("routing_number", c.cutoffTimes[i].RoutingNumber).Add(1)
-=======
-		sftpConf, fileTransferConf := c.getDetails(c.cutoffTimes[i])
-		if sftpConf == nil || fileTransferConf == nil {
-			c.logger.Log("downloadAndProcessIncomingFiles", fmt.Sprintf("missing sftp and/or file transfer config for %s", c.cutoffTimes[i].routingNumber))
-			missingFileUploadConfigs.With("routing_number", c.cutoffTimes[i].routingNumber).Add(1)
->>>>>>> 69edc486
 			continue
 		}
-		if err := c.downloadAllFiles(dir, sftpConf, fileTransferConf); err != nil {
+		if err := c.downloadAllFiles(dir, ftpConf, fileTransferConf); err != nil {
 			c.logger.Log("downloadAndProcessIncomingFiles", fmt.Sprintf("error downloading files into %s", dir), "error", err)
 			continue
 		}
@@ -296,21 +264,16 @@
 }
 
 // downloadAllFiles will setup directories for each routing number and initiate downloading and writing the files to sub-directories.
-<<<<<<< HEAD
 func (c *fileTransferController) downloadAllFiles(dir string, ftpConf *filetransfer.FTPConfig, fileTransferConf *filetransfer.Config) error {
 	agent, err := filetransfer.New("", fileTransferConf, c.repo) // TODO(adam): pass through _type
-=======
-func (c *fileTransferController) downloadAllFiles(dir string, sftpConf *sftpConfig, fileTransferConf *fileTransferConfig) error {
-	agent, err := newFileTransferAgent(sftpConf, fileTransferConf)
->>>>>>> 69edc486
-	if err != nil {
-		return fmt.Errorf("downloadAllFiles: problem with %s file transfer agent init: %v", sftpConf.RoutingNumber, err)
+	if err != nil {
+		return fmt.Errorf("downloadAllFiles: problem with %s file transfer agent init: %v", ftpConf.RoutingNumber, err)
 	}
 	defer agent.Close()
 
 	// Setup file downloads
 	if err := c.saveRemoteFiles(agent, dir); err != nil {
-		c.logger.Log("downloadAllFiles", fmt.Sprintf("ERROR downloading files (ABA: %s)", sftpConf.RoutingNumber), "error", err)
+		c.logger.Log("downloadAllFiles", fmt.Sprintf("ERROR downloading files (ABA: %s)", ftpConf.RoutingNumber), "error", err)
 	}
 	return nil
 }
@@ -517,16 +480,9 @@
 		}
 		for i := range files {
 			c.logger.Log("saveRemoteFiles", fmt.Sprintf("ACH: copied down inbound file %s", files[i].Filename))
-
-<<<<<<< HEAD
 			// Delete inbound file from FTP server
 			if err := agent.Delete(filepath.Join(agent.InboundPath(), files[i].Filename)); err != nil {
 				c.logger.Log("saveRemoteFiles", fmt.Sprintf("ACH: problem deleting inbound file %s", files[i].Filename), "error", err)
-=======
-			// Delete inbound file from SFTP server
-			if err := agent.delete(filepath.Join(agent.inboundPath(), files[i].filename)); err != nil {
-				c.logger.Log("saveRemoteFiles", fmt.Sprintf("ACH: problem deleting inbound file %s", files[i].filename), "error", err)
->>>>>>> 69edc486
 			}
 		}
 	}()
@@ -546,16 +502,9 @@
 		}
 		for i := range files {
 			c.logger.Log("saveRemoteFiles", fmt.Sprintf("ACH: copied down return file %s", files[i].Filename))
-
-<<<<<<< HEAD
 			// Delete return file from FTP server
 			if err := agent.Delete(filepath.Join(agent.ReturnPath(), files[i].Filename)); err != nil {
 				c.logger.Log("saveRemoteFiles", fmt.Sprintf("ACH: problem deleting return file %s", files[i].Filename), "error", err)
-=======
-			// Delete return file from SFTP server
-			if err := agent.delete(filepath.Join(agent.returnPath(), files[i].filename)); err != nil {
-				c.logger.Log("saveRemoteFiles", fmt.Sprintf("ACH: problem deleting return file %s", files[i].filename), "error", err)
->>>>>>> 69edc486
 			}
 		}
 	}()
@@ -768,7 +717,6 @@
 	return nil
 }
 
-<<<<<<< HEAD
 // maybeUploadFile will grab the needed configs and upload an given file to the FTP server for CutoffTime's RoutingNumber
 func (c *fileTransferController) maybeUploadFile(fileToUpload *achFile, cutoffTime *filetransfer.CutoffTime) error {
 	_, cfg := c.getDetails(cutoffTime)
@@ -778,22 +726,6 @@
 	agent, err := filetransfer.New("", cfg, c.repo)
 	if err != nil {
 		return fmt.Errorf("problem creating fileTransferAgent for %s: %v", cfg.RoutingNumber, err)
-=======
-// maybeUploadFile will grab the needed configs and upload an given file to the SFTP server for cutoffTime's routingNumber
-func (c *fileTransferController) maybeUploadFile(fileToUpload *achFile, cutoffTime *cutoffTime) error {
-	// Grab configs for setting up SFTP uploader
-	sftpConf, fileTransferConf := c.getDetails(cutoffTime)
-	if sftpConf == nil {
-		return fmt.Errorf("missing sftp config for %s", cutoffTime.routingNumber)
-	}
-	if fileTransferConf == nil {
-		return fmt.Errorf("missing file transfer config for %s", cutoffTime.routingNumber)
-	}
-
-	agent, err := newFileTransferAgent(sftpConf, fileTransferConf)
-	if err != nil {
-		return fmt.Errorf("problem creating fileTransferAgent for %s: %v", sftpConf.RoutingNumber, err)
->>>>>>> 69edc486
 	}
 	defer agent.Close()
 
