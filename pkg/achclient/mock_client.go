--- conflicted
+++ resolved
@@ -14,6 +14,7 @@
 	"net/http/httptest"
 	"os"
 	"path/filepath"
+	"strings"
 
 	"github.com/moov-io/ach"
 	"github.com/moov-io/paygate/pkg/id"
@@ -79,18 +80,14 @@
 		r.Methods("GET").Path("/files/{fileId}").HandlerFunc(func(w http.ResponseWriter, r *http.Request) {
 			// We need to read a local ACH file, but due to our directory layout some tests are
 			// ran from ./internal/ while others are from ./pkg/achclient/, so let's try both.
-<<<<<<< HEAD
 			//
 			// This route works for tests in ./internal/*/ and ./pkg/achclient/
-			path := filepath.Join("..", "..", "testdata", "ppd-debit.ach")
-=======
 			path := filepath.Join("..", "testdata", "ppd-debit.ach")
 
 			// If we're inside ./pkg/achclient adjust the file read path
 			if wd, _ := os.Getwd(); strings.HasSuffix(wd, fmt.Sprintf("pkg%vachclient", string(os.PathSeparator))) {
 				path = filepath.Join("..", "..", "testdata", "ppd-debit.ach")
 			}
->>>>>>> a81e0859
 
 			fd, err := os.Open(path)
 			if err != nil {
